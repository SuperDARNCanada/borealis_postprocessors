# Copyright 2021 SuperDARN Canada, University of Saskatchewan
# Author: Remington Rohel
"""
This file contains functions for converting antennas_iq files
to bfiq files.
"""
import os
import subprocess as sp
from collections import OrderedDict
from typing import Union
import deepdish as dd

from data_processing.utils.restructure import restructure, convert_to_numpy, FILE_STRUCTURE_MAPPING
from exceptions import conversion_exceptions

try:
    import cupy as xp
except ImportError:
    import numpy as xp
    cupy_available = False
else:
    cupy_available = True

import logging

postprocessing_logger = logging.getLogger('borealis_postprocessing')


class BaseConvert(object):
    """
    Class for converting Borealis filetypes of all structures. This class abstracts and redirects
    the file being converted to the correct class (ProcessAntennasIQ2Bfiq, ProcessAntennasIQ2Rawacf,
    or ProcessBfiq2Rawacf).

    See Also
    --------
    ProcessAntennasIQ2Bfiq
    ProcessAntennasIQ2Rawacf
    ProcessBfiq2Rawacf
    ConvertFile

    Attributes
    ----------
    infile: str
        The filename of the input file containing SuperDARN data.
    outfile: str
        The file name of output file
    infile_type: str
        Type of data file. Types include:
        'antennas_iq'
        'bfiq'
        'rawacf'
    outfile_type: str
        Desired type of output data file. Same types as above.
    infile_structure: str
        The write structure of the file. Structures include:
        'array'
        'site'
        'iqdat' (bfiq only)
        'dmap' (rawacf only)
        All borealis files are either 'site' or 'array' structured.
    outfile_structure: str
        The desired structure of the output file. Same structures as
        above.
    """
    def __init__(self, infile: str, outfile: str, infile_type: str, outfile_type: str, infile_structure: str,
                 outfile_structure: str):
        """
        Initializes the attributes of the class.

        Parameters
        ----------
        infile: str
            Path to the input file
        outfile: str
            Path to the output file
        infile_type: str
            Borealis file type of input file. Supported types are:
            'antennas_iq'
            'bfiq'
            'rawacf'
        outfile_type: str
            Borealis file type of output file. Supported types are same as for file_type.
        infile_structure: str
            Borealis file structure of input file. Supported structures are:
            'array'
            'site'
        outfile_structure: str
            Borealis file structure of output file. Supported structures are:
            'array'
            'site'
            'iqdat' (bfiq only)
            'dmap' (rawacf only)
        """
        self.infile = infile
        self.outfile = outfile
        self.infile_type = infile_type
        self.infile_structure = infile_structure
        self.outfile_type = outfile_type
        self.outfile_structure = outfile_structure
        self.check_args()

        self.averaging_method = None
        self._temp_files = []

    def check_args(self):

        if self.infile_structure not in FILE_STRUCTURE_MAPPING[self.infile_type]:
            raise conversion_exceptions.ImproperFileStructureError(
<<<<<<< HEAD
                f'Input file structure "{self.infile_structure}" is not compatible with input file type '
                f'"{self.infile_type}": Valid structures for {self.infile_type} are '
                f'{FILE_STRUCTURE_MAPPING[self.infile_type]}'
            )
        if self.outfile_structure not in FILE_STRUCTURE_MAPPING[self.outfile_type]:
            raise conversion_exceptions.ImproperFileStructureError(
                f'Output file structure "{self.outfile_structure}" is not compatible with output file type '
                f'"{self.outfile_type}": Valid structures for {self.outfile_type} are '
                f'{FILE_STRUCTURE_MAPPING[self.outfile_type]}'
=======
                'Input file structure "{structure}" is not compatible with '
                'input file type "{type}": Valid structures for {type} are '
                '{valid}'.format(structure=self.infile_structure,
                                 type=self.infile_type,
                                 valid=FILE_STRUCTURE_MAPPING[self.infile_type])
            )
        if self.outfile_structure not in FILE_STRUCTURE_MAPPING[self.outfile_type]:
            raise conversion_exceptions.ImproperFileStructureError(
                'Output file structure "{structure}" is not compatible with '
                'output file type "{type}": Valid structures for {type} are '
                '{valid}'.format(structure=self.outfile_structure,
                                 type=self.outfile_type,
                                 valid=FILE_STRUCTURE_MAPPING[self.outfile_type])
>>>>>>> cc44924b
            )
        if self.infile_structure not in ['array', 'site']:
            raise conversion_exceptions.ConversionUpstreamError(
                f'Input file structure "{self.infile_structure}" cannot be reprocessed into any other format.'
            )

    def process_file(self, **kwargs):
        """
        Applies appropriate downstream processing to convert between file types (for site-structured
        files only). The processing chain is as follows:
        1. Restructure to site format
        2. Apply appropriate downstream processing
        3. Restructure to final format
        4. Remove all intermediate files created along the way

        See Also
        --------
        ProcessAntennasIQ2Bfiq
        ProcessAntennasIQ2Rawacf
        ProcessBfiq2Rawacf
        """
        # Restructure to 'site' format if necessary
        if self.infile_structure != 'site':
            file_to_process = f'{self.infile}.site.tmp'
            self._temp_files.append(file_to_process)
            # Restructure file to site format for processing
<<<<<<< HEAD
            postprocessing_logger.info(f'Restructuring file {self.infile} --> {file_to_process}')
=======
            postprocessing_logger.info('Restructuring file {} --> {}'.format(self.infile, file_to_process))
>>>>>>> cc44924b
            restructure(self.infile, file_to_process, self.infile_type, self.infile_structure, 'site')
        else:
            file_to_process = self.infile

        # Prepare to restructure after processing, if necessary
        if self.outfile_structure != 'site':
            processed_file = f'{self.outfile}.site.tmp'
            self._temp_files.append(processed_file)
        else:
            processed_file = self.outfile

        postprocessing_logger.info(f'Converting file {file_to_process} --> {processed_file}')
        
        # Load file
        group = dd.io.load(file_to_process)
        records = group.keys()

        # Process each record
        for record in records:
            record_dict = group[record]
            beamformed_record = self.process_record(record_dict, self.averaging_method, **kwargs)

            # Convert to numpy arrays for saving to file with deepdish
            formatted_record = convert_to_numpy(beamformed_record)

            # Save record to temporary file
            tempfile = f'/tmp/{record}.tmp'
            dd.io.save(tempfile, formatted_record, compression=None)

            # Copy record to output file
            cmd = f'h5copy -i {tempfile} -o {processed_file} -s / -d {record}'
            sp.call(cmd.split())

            # Remove temporary file
            os.remove(tempfile)

        # Restructure to final structure format, if necessary
        if self.outfile_structure != 'site':
<<<<<<< HEAD
            postprocessing_logger.info(f'Restructuring file {processed_file} --> {self.outfile}')
=======
            postprocessing_logger.info('Restructuring file {} --> {}'.format(processed_file, self.outfile_structure))
>>>>>>> cc44924b
            restructure(processed_file, self.outfile, self.outfile_type, 'site', self.outfile_structure)

        self._remove_temp_files()

    def _remove_temp_files(self):
        """
        Deletes all temporary files used in the processing chain.
        """
        for filename in self._temp_files:
            os.remove(filename)

    @staticmethod
    def process_record(record: OrderedDict, averaging_method: Union[None, str], **kwargs) -> OrderedDict:
        """
        This method should be overwritten by child classes, and should contain the necessary
        steps to process a record of input type to output type.

        Parameters
        ----------
        record: OrderedDict
            An hdf5 group containing one record of site-structured data
        averaging_method: Union[None, str]
            Method to use for averaging correlations across sequences.

        Returns
        -------
        record: OrderedDict
            The same hdf5 group, but with the necessary modifications to conform to the standard
            of data for self.final_type.
        """
        return record<|MERGE_RESOLUTION|>--- conflicted
+++ resolved
@@ -107,7 +107,6 @@
 
         if self.infile_structure not in FILE_STRUCTURE_MAPPING[self.infile_type]:
             raise conversion_exceptions.ImproperFileStructureError(
-<<<<<<< HEAD
                 f'Input file structure "{self.infile_structure}" is not compatible with input file type '
                 f'"{self.infile_type}": Valid structures for {self.infile_type} are '
                 f'{FILE_STRUCTURE_MAPPING[self.infile_type]}'
@@ -117,21 +116,6 @@
                 f'Output file structure "{self.outfile_structure}" is not compatible with output file type '
                 f'"{self.outfile_type}": Valid structures for {self.outfile_type} are '
                 f'{FILE_STRUCTURE_MAPPING[self.outfile_type]}'
-=======
-                'Input file structure "{structure}" is not compatible with '
-                'input file type "{type}": Valid structures for {type} are '
-                '{valid}'.format(structure=self.infile_structure,
-                                 type=self.infile_type,
-                                 valid=FILE_STRUCTURE_MAPPING[self.infile_type])
-            )
-        if self.outfile_structure not in FILE_STRUCTURE_MAPPING[self.outfile_type]:
-            raise conversion_exceptions.ImproperFileStructureError(
-                'Output file structure "{structure}" is not compatible with '
-                'output file type "{type}": Valid structures for {type} are '
-                '{valid}'.format(structure=self.outfile_structure,
-                                 type=self.outfile_type,
-                                 valid=FILE_STRUCTURE_MAPPING[self.outfile_type])
->>>>>>> cc44924b
             )
         if self.infile_structure not in ['array', 'site']:
             raise conversion_exceptions.ConversionUpstreamError(
@@ -158,11 +142,7 @@
             file_to_process = f'{self.infile}.site.tmp'
             self._temp_files.append(file_to_process)
             # Restructure file to site format for processing
-<<<<<<< HEAD
             postprocessing_logger.info(f'Restructuring file {self.infile} --> {file_to_process}')
-=======
-            postprocessing_logger.info('Restructuring file {} --> {}'.format(self.infile, file_to_process))
->>>>>>> cc44924b
             restructure(self.infile, file_to_process, self.infile_type, self.infile_structure, 'site')
         else:
             file_to_process = self.infile
@@ -201,11 +181,7 @@
 
         # Restructure to final structure format, if necessary
         if self.outfile_structure != 'site':
-<<<<<<< HEAD
             postprocessing_logger.info(f'Restructuring file {processed_file} --> {self.outfile}')
-=======
-            postprocessing_logger.info('Restructuring file {} --> {}'.format(processed_file, self.outfile_structure))
->>>>>>> cc44924b
             restructure(processed_file, self.outfile, self.outfile_type, 'site', self.outfile_structure)
 
         self._remove_temp_files()
