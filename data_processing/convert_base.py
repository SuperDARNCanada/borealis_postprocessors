--- conflicted
+++ resolved
@@ -107,31 +107,15 @@
 
         if self.infile_structure not in FILE_STRUCTURE_MAPPING[self.infile_type]:
             raise conversion_exceptions.ImproperFileStructureError(
-<<<<<<< HEAD
-                'Input file structure "{structure}" is not compatible with '
-                'input file type "{type}": Valid structures for {type} are '
-                '{valid}'.format(structure=self.infile_structure,
-                                 type=self.infile_type,
-                                 valid=FILE_STRUCTURE_MAPPING[self.infile_type])
-=======
                 f'Input file structure "{self.infile_structure}" is not compatible with input file type '
                 f'"{self.infile_type}": Valid structures for {self.infile_type} are '
-                f'{file_structure_mapping[self.infile_type]}'
->>>>>>> 3fb29b6a
+                f'{FILE_STRUCTURE_MAPPING[self.infile_type]}'
             )
         if self.outfile_structure not in FILE_STRUCTURE_MAPPING[self.outfile_type]:
             raise conversion_exceptions.ImproperFileStructureError(
-<<<<<<< HEAD
-                'Output file structure "{structure}" is not compatible with '
-                'output file type "{type}": Valid structures for {type} are '
-                '{valid}'.format(structure=self.outfile_structure,
-                                 type=self.outfile_type,
-                                 valid=FILE_STRUCTURE_MAPPING[self.outfile_type])
-=======
                 f'Output file structure "{self.outfile_structure}" is not compatible with output file type '
                 f'"{self.outfile_type}": Valid structures for {self.outfile_type} are '
-                f'{file_structure_mapping[self.outfile_type]}'
->>>>>>> 3fb29b6a
+                f'{FILE_STRUCTURE_MAPPING[self.outfile_type]}'
             )
         if self.infile_structure not in ['array', 'site']:
             raise conversion_exceptions.ConversionUpstreamError(
@@ -158,13 +142,8 @@
             file_to_process = f'{self.infile}.site.tmp'
             self._temp_files.append(file_to_process)
             # Restructure file to site format for processing
-<<<<<<< HEAD
-            postprocessing_logger.info('Restructuring file {} --> {}'.format(self.infile, file_to_process))
+            postprocessing_logger.info(f'Restructuring file {self.infile} --> {file_to_process}')
             restructure(self.infile, file_to_process, self.infile_type, self.infile_structure, 'site')
-=======
-            postprocessing_logger.info(f'Restructuring file {self.infile} --> {file_to_process}')
-            self.restructure(self.infile, file_to_process, self.infile_type, self.infile_structure, 'site')
->>>>>>> 3fb29b6a
         else:
             file_to_process = self.infile
 
@@ -202,13 +181,8 @@
 
         # Restructure to final structure format, if necessary
         if self.outfile_structure != 'site':
-<<<<<<< HEAD
-            postprocessing_logger.info('Restructuring file {} --> {}'.format(processed_file, self.outfile_structure))
+            postprocessing_logger.info(f'Restructuring file {processed_file} --> {self.outfile}')
             restructure(processed_file, self.outfile, self.outfile_type, 'site', self.outfile_structure)
-=======
-            postprocessing_logger.info(f'Restructuring file {processed_file} --> {self.outfile}')
-            self.restructure(processed_file, self.outfile, self.outfile_type, 'site', self.outfile_structure)
->>>>>>> 3fb29b6a
 
         self._remove_temp_files()
 
