# Copyright 2021 SuperDARN Canada, University of Saskatchewan
# Author: Remington Rohel
"""
This file contains functions for converting antennas_iq files
to bfiq files.
"""
import os
import subprocess as sp
from collections import OrderedDict
from typing import Union
import deepdish as dd
import h5py

from data_processing.utils.restructure import restructure, convert_to_numpy, FILE_STRUCTURE_MAPPING
from exceptions import conversion_exceptions

try:
    import cupy as xp
except ImportError:
    import numpy as xp
    cupy_available = False
else:
    cupy_available = True

import logging

postprocessing_logger = logging.getLogger('borealis_postprocessing')


class BaseConvert(object):
    """
    Class for converting Borealis filetypes of all structures. This class abstracts and redirects
    the file being converted to the correct class (ProcessAntennasIQ2Bfiq, ProcessAntennasIQ2Rawacf,
    or ProcessBfiq2Rawacf).

    See Also
    --------
    ProcessAntennasIQ2Bfiq
    ProcessAntennasIQ2Rawacf
    ProcessBfiq2Rawacf
    ConvertFile

    Attributes
    ----------
    infile: str
        The filename of the input file containing SuperDARN data.
    outfile: str
        The file name of output file
    infile_type: str
        Type of data file. Types include:
        'antennas_iq'
        'bfiq'
        'rawacf'
    outfile_type: str
        Desired type of output data file. Same types as above.
    infile_structure: str
        The write structure of the file. Structures include:
        'array'
        'site'
        'iqdat' (bfiq only)
        'dmap' (rawacf only)
        All borealis files are either 'site' or 'array' structured.
    outfile_structure: str
        The desired structure of the output file. Same structures as
        above.
    """
    def __init__(self, infile: str, outfile: str, infile_type: str, outfile_type: str, infile_structure: str,
                 outfile_structure: str):
        """
        Initializes the attributes of the class.

        Parameters
        ----------
        infile: str
            Path to the input file
        outfile: str
            Path to the output file
        infile_type: str
            Borealis file type of input file. Supported types are:
            'antennas_iq'
            'bfiq'
            'rawacf'
        outfile_type: str
            Borealis file type of output file. Supported types are same as for file_type.
        infile_structure: str
            Borealis file structure of input file. Supported structures are:
            'array'
            'site'
        outfile_structure: str
            Borealis file structure of output file. Supported structures are:
            'array'
            'site'
            'iqdat' (bfiq only)
            'dmap' (rawacf only)
        """
        self.infile = infile
        self.outfile = outfile
        self.infile_type = infile_type
        self.infile_structure = infile_structure
        self.outfile_type = outfile_type
        self.outfile_structure = outfile_structure
        self.check_args()

        self.averaging_method = None
        self._temp_files = []

    def check_args(self):

        if self.infile_structure not in FILE_STRUCTURE_MAPPING[self.infile_type]:
            raise conversion_exceptions.ImproperFileStructureError(
                f'Input file structure "{self.infile_structure}" is not compatible with input file type '
                f'"{self.infile_type}": Valid structures for {self.infile_type} are '
                f'{FILE_STRUCTURE_MAPPING[self.infile_type]}'
            )
        if self.outfile_structure not in FILE_STRUCTURE_MAPPING[self.outfile_type]:
            raise conversion_exceptions.ImproperFileStructureError(
                f'Output file structure "{self.outfile_structure}" is not compatible with output file type '
                f'"{self.outfile_type}": Valid structures for {self.outfile_type} are '
                f'{FILE_STRUCTURE_MAPPING[self.outfile_type]}'
            )
        if self.infile_structure not in ['array', 'site']:
            raise conversion_exceptions.ConversionUpstreamError(
                f'Input file structure "{self.infile_structure}" cannot be reprocessed into any other format.'
            )

    def process_file(self, **kwargs):
        """
        Applies appropriate downstream processing to convert between file types (for site-structured
        files only). The processing chain is as follows:
        1. Restructure to site format
        2. Apply appropriate downstream processing
        3. Restructure to final format
        4. Remove all intermediate files created along the way

        See Also
        --------
        ProcessAntennasIQ2Bfiq
        ProcessAntennasIQ2Rawacf
        ProcessBfiq2Rawacf
        """
        try:
            # Restructure to 'site' format if necessary
            if self.infile_structure != 'site':
                file_to_process = f'{self.infile}.site.tmp'
                self._temp_files.append(file_to_process)
                # Restructure file to site format for processing
                postprocessing_logger.info(f'Restructuring file {self.infile} --> {file_to_process}')
                restructure(self.infile, file_to_process, self.infile_type, self.infile_structure, 'site')
            else:
                file_to_process = self.infile

            # Prepare to restructure after processing, if necessary
            if self.outfile_structure != 'site':
                processed_file = f'{self.outfile}.site.tmp'
                self._temp_files.append(processed_file)
            else:
                processed_file = self.outfile

            postprocessing_logger.info(f'Converting file {file_to_process} --> {processed_file}')

<<<<<<< HEAD
            # Load file
            with h5py.File(file_to_process, 'r') as f:
                records = f.keys()
                records = sorted(list(records))

                completed_records = []

                # Process each record
                for i, record in enumerate(records):

                    # Skip records that have already been processed
                    if record in completed_records:
                        continue

                    record_dict = dd.io.load(file_to_process, f'/{record}')
                    record_list = []  # List of all 'extra' records to process

                    # If processing multiple records at a time, get all the records ready
                    if 'avg_num' in kwargs:
                        for num in range(1, kwargs['avg_num']):
                            try:
                                record_list.append(dd.io.load(file_to_process, f'/{records[i+num]}'))
                                completed_records.append(records[i+num])    # Record the 'extra' records so we don't process twice
                            except IndexError:
                                # Last record may average less than the specified number of records
                                break

                    beamformed_record = self.process_record(record_dict, self.averaging_method, extra_records=record_list,
                                                            **kwargs)

                    # Convert to numpy arrays for saving to file with deepdish
                    formatted_record = convert_to_numpy(beamformed_record)

                    # Save record to temporary file
                    tempfile = f'/tmp/{record}.tmp'
                    dd.io.save(tempfile, formatted_record, compression=None)

                    # Copy record to output file
                    cmd = f'h5copy -i {tempfile} -o {processed_file} -s / -d {record}'
                    sp.call(cmd.split())

                    # Add record to list of processed records
                    completed_records.append(record)

=======
            with h5py.File(file_to_process, 'r') as f:
                # Gets the keys without loading the whole file into memory
                records = f.keys()

                # Process each record
                for record in records:
                    # Load the record into memory
                    record_dict = dd.io.load(file_to_process, f'/{record}')
                    processed_record = self.process_record(record_dict, self.averaging_method, **kwargs)

                    # Convert to numpy arrays for saving to file with deepdish
                    formatted_record = convert_to_numpy(processed_record)

                    # Save record to temporary file
                    tempfile = f'/tmp/{record}.tmp'
                    dd.io.save(tempfile, formatted_record, compression=None)

                    # Copy record to output file
                    cmd = f'h5copy -i {tempfile} -o {processed_file} -s / -d {record}'
                    sp.call(cmd.split())

>>>>>>> b2c568bb
                    # Remove temporary file
                    os.remove(tempfile)

            # Restructure to final structure format, if necessary
            if self.outfile_structure != 'site':
                postprocessing_logger.info(f'Restructuring file {processed_file} --> {self.outfile}')
                restructure(processed_file, self.outfile, self.outfile_type, 'site', self.outfile_structure)
        except (Exception,) as e:
            postprocessing_logger.error(f'Could not process file {self.infile} -> {self.outfile}. Removing all newly'
                                        f' generated files.')
            postprocessing_logger.error(e)
        finally:
            self._remove_temp_files()

    def _remove_temp_files(self):
        """
        Deletes all temporary files used in the processing chain.
        """
        for filename in self._temp_files:
            if os.path.exists(filename):
                os.remove(filename)

    @staticmethod
    def process_record(record: OrderedDict, averaging_method: Union[None, str], **kwargs) -> OrderedDict:
        """
        This method should be overwritten by child classes, and should contain the necessary
        steps to process a record of input type to output type.

        Parameters
        ----------
        record: OrderedDict
            An hdf5 group containing one record of site-structured data
        averaging_method: Union[None, str]
            Method to use for averaging correlations across sequences.

        Returns
        -------
        record: OrderedDict
            The same hdf5 group, but with the necessary modifications to conform to the standard
            of data for self.final_type.
        """
        return record<|MERGE_RESOLUTION|>--- conflicted
+++ resolved
@@ -158,7 +158,6 @@
 
             postprocessing_logger.info(f'Converting file {file_to_process} --> {processed_file}')
 
-<<<<<<< HEAD
             # Load file
             with h5py.File(file_to_process, 'r') as f:
                 records = f.keys()
@@ -203,29 +202,6 @@
                     # Add record to list of processed records
                     completed_records.append(record)
 
-=======
-            with h5py.File(file_to_process, 'r') as f:
-                # Gets the keys without loading the whole file into memory
-                records = f.keys()
-
-                # Process each record
-                for record in records:
-                    # Load the record into memory
-                    record_dict = dd.io.load(file_to_process, f'/{record}')
-                    processed_record = self.process_record(record_dict, self.averaging_method, **kwargs)
-
-                    # Convert to numpy arrays for saving to file with deepdish
-                    formatted_record = convert_to_numpy(processed_record)
-
-                    # Save record to temporary file
-                    tempfile = f'/tmp/{record}.tmp'
-                    dd.io.save(tempfile, formatted_record, compression=None)
-
-                    # Copy record to output file
-                    cmd = f'h5copy -i {tempfile} -o {processed_file} -s / -d {record}'
-                    sp.call(cmd.split())
-
->>>>>>> b2c568bb
                     # Remove temporary file
                     os.remove(tempfile)
 
