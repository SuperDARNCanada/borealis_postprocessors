# Copyright 2021 SuperDARN Canada, University of Saskatchewan
# Author: Marci Detwiller, Remington Rohel
"""
This file contains functions for converting bfiq files
to rawacf files.
"""
import logging
import numpy as np
from collections import OrderedDict
from typing import Union

from data_processing.convert_base import BaseConvert

try:
    import cupy as xp
except ImportError:
    import numpy as xp
    cupy_available = False
else:
    cupy_available = True

postprocessing_logger = logging.getLogger('borealis_postprocessing')


class ProcessBfiq2Rawacf(BaseConvert):
    """
    Class for conversion of Borealis bfiq files into rawacf files. This class inherits from
    BaseConvert, which handles all functionality generic to postprocessing borealis files.

    See Also
    --------
    ConvertFile
    BaseConvert
    ProcessAntennasIQ2Bfiq
    ProcessAntennasIQ2Rawacf

    Attributes
    ----------
    infile: str
        The filename of the input antennas_iq file.
    outfile: str
        The file name of output file
    infile_structure: str
        The write structure of the file. Structures include:
        'array'
        'site'
    outfile_structure: str
        The desired structure of the output file. Same structures as
        above, with the addition of 'dmap'.
    averaging_method: str
        Averaging method for computing correlations (for processing into rawacf files).
        Acceptable values are 'mean' and 'median'.
    """

    def __init__(self, infile: str, outfile: str, infile_structure: str, outfile_structure: str,
                 averaging_method: str = 'mean'):
        """
        Initialize the attributes of the class.

        Parameters
        ----------
        infile: str
            Path to input file.
        outfile: str
            Path to output file.
        infile_structure: str
            Borealis structure of input file. Either 'array' or 'site'.
        outfile_structure: str
            Borealis structure of output file. Either 'array', 'site', or 'dmap'.
        averaging_method: str
            Method for averaging correlations across sequences. Either 'median' or 'mean'.
        """
        super().__init__(infile, outfile, 'bfiq', 'rawacf', infile_structure, outfile_structure)
        self.averaging_method = averaging_method

        self.process_file()

    @staticmethod
    def process_record(record: OrderedDict, averaging_method: Union[None, str], **kwargs) -> OrderedDict:
        """
        Takes a record from a bfiq file and processes it into record for rawacf file.

        Parameters
        ----------
        record: OrderedDict
            hdf5 record containing bfiq data and metadata
        averaging_method: Union[None, str]
            Averaging method to use. Supported methods are 'mean' and 'median'.

        Returns
        -------
        record: OrderedDict
            record converted to rawacf format
        """
        if averaging_method is None:
            averaging_method = 'mean'
        record['averaging_method'] = averaging_method

        correlations = ProcessBfiq2Rawacf.calculate_correlations(record, averaging_method)
        record['main_acfs'] = correlations[0]
        record['intf_acfs'] = correlations[1]
        record['xcfs'] = correlations[2]

        record['correlation_descriptors'] = ProcessBfiq2Rawacf.get_correlation_descriptors()
        record['correlation_dimensions'] = ProcessBfiq2Rawacf.get_correlation_dimensions(record)
        record = ProcessBfiq2Rawacf.remove_extra_fields(record)

        return record

    @staticmethod
    def calculate_correlations(record: OrderedDict, averaging_method: str) -> tuple:
        """
        Calculates the auto- and cross-correlations for main and interferometer arrays given the bfiq data in record.

        Parameters
        ----------
        record: OrderedDict
            hdf5 record containing bfiq data and metadata
        averaging_method: str
            Averaging method. Supported types are 'mean' and 'median'

        Returns
        -------
        main_acfs: np.array
            Autocorrelation of the main array data
        intf_acfs: np.array
            Autocorrelation of the interferometer array data
        xcfs: np.array
            Cross-correlation of the main and interferometer arrays
        """
        # bfiq data shape  = [num_arrays, num_sequences, num_beams, num_samps]
        bfiq_data = record['data']

        # Get the data and reshape
        num_arrays, num_sequences, num_beams, num_samps = record['data_dimensions']
        bfiq_data = bfiq_data.reshape(record['data_dimensions'])

        num_lags = len(record['lags'])
        main_corrs_unavg = xp.zeros((num_sequences, num_beams, record['num_ranges'], num_lags), dtype=xp.complex64)
        intf_corrs_unavg = xp.zeros((num_sequences, num_beams, record['num_ranges'], num_lags), dtype=xp.complex64)
        cross_corrs_unavg = xp.zeros((num_sequences, num_beams, record['num_ranges'], num_lags), dtype=xp.complex64)

        # Loop through every sequence and compute correlations.
        # Output shape after loop is [num_sequences, num_beams, num_range_gates, num_lags]
        for sequence in range(num_sequences):
            # data input shape  = [num_antenna_arrays, num_beams, num_samps]
            # data return shape = [num_beams, num_range_gates, num_lags]
            main_corrs_unavg[sequence, ...] = \
                ProcessBfiq2Rawacf.correlations_from_samples(bfiq_data[0, sequence, :, :],
                                                             bfiq_data[0, sequence, :, :],
                                                             record,
                                                             sequence)
            intf_corrs_unavg[sequence, ...] = \
                ProcessBfiq2Rawacf.correlations_from_samples(bfiq_data[1, sequence, :, :],
                                                             bfiq_data[1, sequence, :, :],
                                                             record,
                                                             sequence)
            cross_corrs_unavg[sequence, ...] = \
<<<<<<< HEAD
                ProcessBfiq2Rawacf.correlations_from_samples(bfiq_data[1, sequence, :, :],
                                                             bfiq_data[0, sequence, :, :],
=======
                ProcessBfiq2Rawacf.correlations_from_samples(bfiq_data[0, sequence, :, :],
                                                             bfiq_data[1, sequence, :, :],
>>>>>>> 73b52085
                                                             record,
                                                             sequence)

        if averaging_method == 'median':
            main_corrs = xp.median(xp.real(main_corrs_unavg), axis=0) + 1j * xp.median(xp.imag(main_corrs_unavg),
                                                                                       axis=0)
            intf_corrs = xp.median(xp.real(intf_corrs_unavg), axis=0) + 1j * xp.median(xp.imag(intf_corrs_unavg),
                                                                                       axis=0)
            cross_corrs = xp.median(xp.real(cross_corrs_unavg), axis=0) + 1j * xp.median(xp.imag(cross_corrs_unavg),
                                                                                         axis=0)
        else:
            # Using mean averaging
            main_corrs = xp.einsum('ijkl->jkl', main_corrs_unavg) / num_sequences
            intf_corrs = xp.einsum('ijkl->jkl', intf_corrs_unavg) / num_sequences
            cross_corrs = xp.einsum('ijkl->jkl', cross_corrs_unavg) / num_sequences

        main_acfs = main_corrs.flatten()
        intf_acfs = intf_corrs.flatten()
        xcfs = cross_corrs.flatten()

        return main_acfs, intf_acfs, xcfs

    @staticmethod
    def correlations_from_samples(beamformed_samples_1: np.array, beamformed_samples_2: np.array,
                                  record: OrderedDict, sequence_num: int) -> np.array:
        """
        Correlate two sets of beamformed samples together. Correlation matrices are used and
        indices corresponding to lag pulse pairs are extracted.

        Parameters
        ----------
        beamformed_samples_1: ndarray [num_slices, num_beams, num_samples]
            The first beamformed samples.
        beamformed_samples_2: ndarray [num_slices, num_beams, num_samples]
            The second beamformed samples.
        record: OrderedDict
            hdf5 record containing bfiq data and metadata
        sequence_num: int
            Index of sequence in record. For grabbing pulse_phase_offset

        Returns
        -------
        values: np.array
            Array of correlations for each beam, range, and lag
        """

        # beamformed_samples_1: [num_beams, num_samples]
        # beamformed_samples_2: [num_beams, num_samples]
        # correlated:           [num_beams, num_samples, num_samples]
        correlated = xp.einsum('jk,jl->jkl', beamformed_samples_1, beamformed_samples_2.conj())

        if cupy_available:
            correlated = xp.asnumpy(correlated)

        values = []
        if record['lags'].size == 0:
            values.append(xp.array([]))
            return values

        pulses = list(record['pulses'])
        pulse_phase_offsets = record['pulse_phase_offset']
        if len(pulse_phase_offsets) != 0:
            pulse_phase_offsets = pulse_phase_offsets[sequence_num].reshape((len(record['pulses']),))

        # First range offset in samples
        sample_off = record['first_range_rtt'] * 1e-6 * record['rx_sample_rate']
        sample_off = xp.int32(sample_off)

        # Helpful values converted to units of samples
        range_off = xp.arange(record['num_ranges'], dtype=xp.int32) + sample_off
        tau_in_samples = record['tau_spacing'] * 1e-6 * record['rx_sample_rate']
        lag_pulses_as_samples = xp.array(record['lags'], xp.int32) * xp.int32(tau_in_samples)

        # [num_range_gates, 1, 1]
        # [1, num_lags, 2]
        samples_for_all_range_lags = (range_off[..., xp.newaxis, xp.newaxis] +
                                      lag_pulses_as_samples[xp.newaxis, :, :])

        # [num_range_gates, num_lags, 2]
        row = samples_for_all_range_lags[..., 1].astype(xp.int32)

        # [num_range_gates, num_lags, 2]
        column = samples_for_all_range_lags[..., 0].astype(xp.int32)

        # [num_beams, num_range_gates, num_lags]
        values = correlated[:, row, column]

        # Remove pulse_phase_offsets if they are present
        if len(pulse_phase_offsets) == len(pulses):
            # The indices in record['pulses'] of the pulses in each lag pair
            # [num_lags]
            lag1_indices = [pulses.index(val) for val in record['lags'][:, 0]]
            lag2_indices = [pulses.index(val) for val in record['lags'][:, 1]]

            # phase offset of first pulse - phase offset of second pulse, for all lag pairs
            # [num_lags]
            angle_offsets = [np.radians(pulse_phase_offsets[lag1_indices[i]] - pulse_phase_offsets[lag2_indices[i]])
                             for i in range(len(lag1_indices))]

            # [num_lags]
            phase_offsets = xp.exp(1j * np.array(angle_offsets, np.float64))

            values = xp.einsum('ijk,k->ijk', values, phase_offsets)
        elif len(pulse_phase_offsets) != 0:
            raise ValueError('Dimensions of pulse_phase_offsets does not match dimensions of pulses')

        # Find the sample that corresponds to the second pulse transmitting
        second_pulse_sample_num = xp.int32(tau_in_samples) * record['pulses'][1] - sample_off - 1

        # Replace all ranges which are contaminated by the second pulse for lag 0
        # with the data from those ranges after the final pulse.
        values[:, second_pulse_sample_num:, 0] = values[:, second_pulse_sample_num:, -1]

        return values

    @staticmethod
    def get_correlation_descriptors() -> list:
        """
        Returns a list of descriptors corresponding to correlation data dimensions.
        """
        return ['num_beams', 'num_ranges', 'num_lags']

    @staticmethod
    def get_correlation_dimensions(record: OrderedDict) -> np.array:
        """
        Returns the dimensions of correlation data.

        Parameters
        ----------
        record: OrderedDict
            hdf5 record containing bfiq data and metadata

        Returns
        -------
        Array of ints characterizing the data dimensions
        """
        return xp.array([len(record['beam_azms']), record['num_ranges'], len(record['lags'])], dtype=xp.uint32)

    @staticmethod
    def remove_extra_fields(record: OrderedDict) -> OrderedDict:
        """
        Removes fields not needed by the rawacf data format.

        Parameters
        ----------
        record: OrderedDict
            hdf5 record containing bfiq data and metadata

        Returns
        -------
        record: OrderedDict
            hdf5 record without fields that aren't in the rawacf format
        """
        record.pop('data')
        record.pop('data_descriptors')
        record.pop('data_dimensions')
        record.pop('num_ranges')
        record.pop('num_samps')
        record.pop('pulse_phase_offset')
        record.pop('antenna_arrays_order')

        return record<|MERGE_RESOLUTION|>--- conflicted
+++ resolved
@@ -156,13 +156,8 @@
                                                              record,
                                                              sequence)
             cross_corrs_unavg[sequence, ...] = \
-<<<<<<< HEAD
                 ProcessBfiq2Rawacf.correlations_from_samples(bfiq_data[1, sequence, :, :],
                                                              bfiq_data[0, sequence, :, :],
-=======
-                ProcessBfiq2Rawacf.correlations_from_samples(bfiq_data[0, sequence, :, :],
-                                                             bfiq_data[1, sequence, :, :],
->>>>>>> 73b52085
                                                              record,
                                                              sequence)
 
